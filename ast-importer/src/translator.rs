--- conflicted
+++ resolved
@@ -590,14 +590,8 @@
         let loop_label = loop_.get_or_create_label(&self.loops);
         let break_stmt = mk().semi_stmt(mk().break_expr(Some(loop_label)));
 
-<<<<<<< HEAD
         // if (!cond) { break 'loopN; }
-        let not_cond = mk().unary_expr(ast::UnOp::Not, rust_cond);
-        body.push(mk().expr_stmt(mk().ifte_expr(not_cond, mk().block(vec![break_stmt]), None as Option<P<Expr>>)));
-=======
-        // if (!cond) { break; }
         body.push(mk().expr_stmt(mk().ifte_expr(rust_cond, mk().block(vec![break_stmt]), None as Option<P<Expr>>)));
->>>>>>> b2b4bdca
 
         let rust_body = stmts_block(body);
 
