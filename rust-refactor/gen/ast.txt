--- conflicted
+++ resolved
@@ -226,12 +226,8 @@
     Struct(path, fields, base),
     Repeat(item, count),
     Paren(expr),
-<<<<<<< HEAD
-    Try(expr),
-    Yield(expr),
-=======
     Try(#[prec=POSTFIX] expr),
->>>>>>> 37da5165
+    Yield(#[prec=JUMP] expr),
 }
 
 
